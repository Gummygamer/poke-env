# -*- coding: utf-8 -*-
"""This module defines the Effect class, which represents in-game effects.
"""
# pyre-ignore-all-errors[45]

from poke_env.exceptions import UnexpectedEffectException

from enum import Enum, unique, auto


@unique
class Effect(Enum):
    """Enumeration, represent an effect a Pokemon can be affected by."""

    AQUA_RING = auto()
    AROMATHERAPY = auto()
    AROMA_VEIL = auto()
    ATTRACT = auto()
    AUTOTOMIZE = auto()
    BAD_DREAMS = auto()
    BATTLE_BOND = auto()
    BIDE = auto()
    BIND = auto()
    CHARGE = auto()
    CLAMP = auto()
    CONFUSION = auto()
    CRAFTY_SHIELD = auto()
    CURSE = auto()
    CUSTAP_BERRY = auto()
    DANCER = auto()
    DESTINY_BOND = auto()
    DISABLE = auto()
    DISGUISE = auto()
<<<<<<< HEAD
    DOOM_DESIRE = auto()
=======
    DYNAMAX = auto()
>>>>>>> 6d1e68d1
    ELECTRIC_TERRAIN = auto()
    EMBARGO = auto()
    EMERGENCY_EXIT = auto()
    ENCORE = auto()
    ENDURE = auto()
    FEINT = auto()
    FIRE_SPIN = auto()
    FLASH_FIRE = auto()
    FOCUS_ENERGY = auto()
    FORESIGHT = auto()
    FOREWARN = auto()
    FUTURE_SIGHT = auto()
    GRAVITY = auto()
    GRUDGE = auto()
    GUARD_SPLIT = auto()
    HEAL_BELL = auto()
    HEAL_BLOCK = auto()
    HYDRATION = auto()
    HYPERSPACE_FURY = auto()
    HYPERSPACE_HOLE = auto()
    ILLUSION = auto()
    IMMUNITY = auto()
    IMPRISON = auto()
    INFESTATION = auto()
    INGRAIN = auto()
    INNARDS_OUT = auto
    INSOMNIA = auto()
    IRON_BARBS = auto()
    LASER_FOCUS = auto()
    LEECH_SEED = auto()
    LIMBER = auto()
    LOCK_ON = auto()
    MAGMA_STORM = auto()
<<<<<<< HEAD
    MAGNET_RISE = auto()
    MAGNITUDE = auto()
    MAT_BLOCK = auto()
    MIMIC = auto()
    MIND_READER = auto()
    MIRACLE_EYE = auto()
    MIST = auto()
=======
    MAX_GUARD = auto()
>>>>>>> 6d1e68d1
    MISTY_TERRAIN = auto()
    MUMMY = auto()
    NIGHTMARE = auto()
    OBLIVIOUS = auto()
    OWN_TEMPO = auto()
    PERISH0 = auto()
    PERISH1 = auto()
    PERISH2 = auto()
    PERISH3 = auto()
    PHANTOM_FORCE = auto()
    POWDER = auto()
    POWER_CONSTRUCT = auto()
    POWER_SPLIT = auto()
    POWER_TRICK = auto()
    PROTECT = auto()
    PSYCHIC_TERRAIN = auto()
    PURSUIT = auto()
    QUICK_GUARD = auto()
    ROUGH_SKIN = auto()
    SAFEGUARD = auto()
    SAND_TOMB = auto()
    SHADOW_FORCE = auto()
    SHED_SKIN = auto()
    SKETCH = auto()
    SKILL_SWAP = auto()
    SKY_DROP = auto()
    SLOW_START = auto()
    SMACK_DOWN = auto()
    SNATCH = auto()
    SPEED_SWAP = auto()
    SPITE = auto()
    STICKY_HOLD = auto()
    STICKY_WEB = auto()
    STOCKPILE = auto()
    STOCKPILE1 = auto()
    STOCKPILE2 = auto()
    STOCKPILE3 = auto()
    STRUGGLE = auto()
    SUBSTITUTE = auto()
    SUCTION_CUPS = auto()
    SWEET_VEIL = auto()
    SYNCHRONIZE = auto()
    TAUNT = auto()
<<<<<<< HEAD
    TELEKINESIS = auto()
    THROAT_CHOP = auto()
    TORMENT = auto()
=======
    THROAT_CHOP = auto()
>>>>>>> 6d1e68d1
    TRAPPED = auto()
    TRICK = auto()
    TYPEADD = auto()
    TYPECHANGE = auto()
    TYPE_CHANGE = auto()
    UPROAR = auto()
    WATER_BUBBLE = auto()
    WATER_VEIL = auto()
    WHIRLPOOL = auto()
    WIDE_GUARD = auto()
    WIMP_OUT = auto()
    WRAP = auto()
    YAWN = auto()

    def __str__(self) -> str:
        return f"{self.name} (effect) object"

    @staticmethod
    def from_showdown_message(message: str) -> "Effect":
        """Returns the Effect object corresponding to the message.

        :param message: The message to convert.
        :type message: str
        :return: The corresponding Effect object.
        :rtype: Effect
        """
        message = message.replace("item: ", "")
        message = message.replace("move: ", "")
        message = message.replace("ability: ", "")
        message = message.replace(" ", "_")
        try:
            return Effect[message.upper()]
        except KeyError:
            raise UnexpectedEffectException("Unexpected effect '%s' received" % message)<|MERGE_RESOLUTION|>--- conflicted
+++ resolved
@@ -31,11 +31,8 @@
     DESTINY_BOND = auto()
     DISABLE = auto()
     DISGUISE = auto()
-<<<<<<< HEAD
     DOOM_DESIRE = auto()
-=======
     DYNAMAX = auto()
->>>>>>> 6d1e68d1
     ELECTRIC_TERRAIN = auto()
     EMBARGO = auto()
     EMERGENCY_EXIT = auto()
@@ -69,17 +66,14 @@
     LIMBER = auto()
     LOCK_ON = auto()
     MAGMA_STORM = auto()
-<<<<<<< HEAD
     MAGNET_RISE = auto()
     MAGNITUDE = auto()
     MAT_BLOCK = auto()
+    MAX_GUARD = auto()
     MIMIC = auto()
     MIND_READER = auto()
     MIRACLE_EYE = auto()
     MIST = auto()
-=======
-    MAX_GUARD = auto()
->>>>>>> 6d1e68d1
     MISTY_TERRAIN = auto()
     MUMMY = auto()
     NIGHTMARE = auto()
@@ -123,13 +117,9 @@
     SWEET_VEIL = auto()
     SYNCHRONIZE = auto()
     TAUNT = auto()
-<<<<<<< HEAD
     TELEKINESIS = auto()
     THROAT_CHOP = auto()
     TORMENT = auto()
-=======
-    THROAT_CHOP = auto()
->>>>>>> 6d1e68d1
     TRAPPED = auto()
     TRICK = auto()
     TYPEADD = auto()
